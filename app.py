<<<<<<< HEAD
from flask import Flask, render_template, request, session, redirect, url_for
from flask_babel import Babel, _, get_locale, gettext, ngettext
import os

app = Flask(__name__)

app.secret_key = 'Construim viitorul, circuit dupa circuit.'

# Language configuration
app.config['LANGUAGES'] = {
    'ro': 'Română',
    'en': 'English'
}
app.config['BABEL_DEFAULT_LOCALE'] = 'ro'
app.config['BABEL_DEFAULT_TIMEZONE'] = 'UTC'
app.config['BABEL_TRANSLATION_DIRECTORIES'] = './translations'

def get_locale():
    
    # 1. If language is specified in URL args (?lang=en)
    if 'lang' in request.args:
        lang = request.args['lang']
        if lang in app.config['LANGUAGES']:
            session['language'] = lang
            return lang
    
    # 2. If language is stored in session (this should work for your case)
    if 'language' in session:
        lang = session['language']
        if lang in app.config['LANGUAGES']:
            return lang
        
    # 3. Fallback to Romanian
    return 'ro'

# Initialize Babel with the locale selector function (Flask-Babel 4.0.0 style)
babel = Babel(app, locale_selector=get_locale)
=======
from flask import Flask, render_template
from utils import SEOTitleManager
from flask import jsonify

app = Flask(__name__)

# Initialize SEO manager 
seo_manager = SEOTitleManager(strategy='random')
>>>>>>> 9f4efd0e

@app.route('/')
def home():
    """Home page with dynamic SEO title"""
    dynamic_title = seo_manager.get_title()
    return render_template('index.html', page_title=dynamic_title)

@app.template_global()
def get_seo_title():
    return seo_manager.get_title()

# Optional: View SEO stats
@app.route('/admin/seo-stats')
def seo_stats():
    """Admin endpoint to monitor title performance"""
    return jsonify({
        'strategy': seo_manager.strategy,
        'title_usage': seo_manager.get_performance_stats(),
        'total_requests': seo_manager.get_total_requests(),
        'available_titles': len(seo_manager.titles)
    })
    
# Optional: Admin endpoint to change strategy
@app.route('/admin/seo-strategy/<strategy>')
def change_seo_strategy(strategy):
    """Admin endpoint to change SEO strategy"""
    try:
        seo_manager.set_strategy(strategy)
        return jsonify({'success': True, 'new_strategy': strategy})
    except ValueError as e:
        return jsonify({'success': False, 'error': str(e)}), 400

@app.route('/about')
def about():
    return render_template('about.html')

@app.route('/privacy')
def privacy():
    return render_template('privacy.html')
	
@app.route('/set_language/<language>')
def set_language(language=None):
    if language in app.config['LANGUAGES']:
        session['language'] = language
    return redirect(request.referrer or url_for('home'))

@app.context_processor
def inject_conf_vars():
    return {
        'LANGUAGES': app.config['LANGUAGES'],
        'CURRENT_LANGUAGE': session.get('language', get_locale()),
        '_': gettext,  # Add this line - makes _() available in templates
        'ngettext': ngettext  # For plural translations
    }

@app.route('/debug_translations')
def debug_translations():
    from flask_babel import _
    
    # Get current locale
    current_locale = get_locale()
    
    # Test some translations
    test_translations = {
        'Home Page': _('Home Page'),
        'Stay tuned for updates.': _('Stay tuned for updates.'),
        'donate_message': _('donate_message')
    }
    
    debug_info = f"""
    <h2>Translation Debug</h2>
    <p><strong>Current Locale:</strong> {current_locale}</p>
    <p><strong>Session Language:</strong> {session.get('language', 'not set')}</p>
    <p><strong>Available Languages:</strong> {app.config['LANGUAGES']}</p>
    
    <h3>Translation Tests:</h3>
    <ul>
    """
    
    for key, translation in test_translations.items():
        debug_info += f"<li><strong>{key}:</strong> {translation}</li>"
    
    debug_info += "</ul>"
    
    return debug_info

# Add this test route to your app.py temporarily
@app.route('/test_babel')
def test_babel():
    from flask_babel import _, get_locale
    import os
    
    # Get current locale
    current_locale = get_locale()
    
    # Test direct translation
    try:
        translated = _('Stay tuned for updates.')
    except Exception as e:
        translated = f"ERROR: {e}"
    
    # Check if translation files exist
    ro_mo_exists = os.path.exists('translations/ro/LC_MESSAGES/messages.mo')
    en_mo_exists = os.path.exists('translations/en/LC_MESSAGES/messages.mo')
    
    # Check file sizes
    ro_size = os.path.getsize('translations/ro/LC_MESSAGES/messages.mo') if ro_mo_exists else 0
    en_size = os.path.getsize('translations/en/LC_MESSAGES/messages.mo') if en_mo_exists else 0
    
    return f"""
    <h2>Flask-Babel Test</h2>
    <p><strong>Current Locale:</strong> {current_locale}</p>
    <p><strong>Session Language:</strong> {session.get('language', 'not set')}</p>
    <p><strong>Translation of 'Stay tuned for updates.':</strong> {translated}</p>
    <p><strong>Romanian .mo exists:</strong> {ro_mo_exists} (size: {ro_size} bytes)</p>
    <p><strong>English .mo exists:</strong> {en_mo_exists} (size: {en_size} bytes)</p>
    <p><strong>Translation directory:</strong> {os.path.abspath('translations')}</p>
    """

if __name__ == '__main__':
    app.run(debug=True)<|MERGE_RESOLUTION|>--- conflicted
+++ resolved
@@ -1,7 +1,8 @@
-<<<<<<< HEAD
 from flask import Flask, render_template, request, session, redirect, url_for
 from flask_babel import Babel, _, get_locale, gettext, ngettext
 import os
+from utils import SEOTitleManager
+from flask import jsonify
 
 app = Flask(__name__)
 
@@ -36,16 +37,9 @@
 
 # Initialize Babel with the locale selector function (Flask-Babel 4.0.0 style)
 babel = Babel(app, locale_selector=get_locale)
-=======
-from flask import Flask, render_template
-from utils import SEOTitleManager
-from flask import jsonify
-
-app = Flask(__name__)
 
 # Initialize SEO manager 
 seo_manager = SEOTitleManager(strategy='random')
->>>>>>> 9f4efd0e
 
 @app.route('/')
 def home():

--- conflicted
+++ resolved
@@ -1,10 +1,5 @@
 <!DOCTYPE html>
-<<<<<<< HEAD
 <html lang="{{ CURRENT_LANGUAGE }}">
-=======
-<!-- <html lang="en"> -->
-<html lang="ro" prefix="og: https://ogp.me/ns#">
->>>>>>> 9f4efd0e
 <head>
     <meta charset="UTF-8">
     <meta name="viewport" content="width=device-width, initial-scale=1.0">
@@ -29,9 +24,6 @@
 
     <meta charset="UTF-8">
     <meta name="viewport" content="width=device-width, initial-scale=1.0">
-<<<<<<< HEAD
-    <title>{% block title %}{{ _('Home Page') }} - Modus Vivendi Oradea{% endblock title %}</title>
-=======
     <!-- Dynamic Title from your SEO system -->
     <title>{% block title %}{{ page_title or get_seo_title() }}{% endblock title %}</title>
 
@@ -80,7 +72,6 @@
     <meta name="msapplication-TileColor" content="#8e44ad">
     <meta name="theme-color" content="#8e44ad">
     
->>>>>>> 9f4efd0e
     {% block head_extra %}{% endblock head_extra %}
 </head>
 <body>
